--- conflicted
+++ resolved
@@ -1,97 +1,25 @@
-<<<<<<< HEAD
-eyes.selenium
-=============
-
-Applitools Eyes SDK For Selenium JavaScript WebDriver
-[![Build Status](https://travis-ci.org/applitools/Eyes.Selenium.JavaScript.svg?branch=master)](https://travis-ci.org/applitools/Eyes.Selenium.JavaScript)
-
-## Installation
-
-Install eyes.selenium as a local dev dependency in your tested project:
-
-    npm install eyes.selenium
-
-## Usage
-
-Please check the applitools website for usage instructions:
-
-- Selenium JavaScript example: https://applitools.com/resources/tutorial/selenium/javascript#step-2
-
-- JavaScript Appium native example: https://applitools.com/resources/tutorial/appium/native_javascript#step-2
-
-- JavaScript Appium web example: https://applitools.com/resources/tutorial/appium/javascript#step-2
-
-- JavaScript Screenshot example: https://applitools.com/resources/tutorial/screenshots/javascript#step-2
-
-- Protractor example: https://applitools.com/resources/tutorial/selenium/protractor#step-2
-=======
-eyes.selenium
-=============
-
-Applitools Eyes SDK For Selenium JavaScript WebDriver
-[![Build Status](https://travis-ci.org/applitools/Eyes.Selenium.JavaScript.svg?branch=master)](https://travis-ci.org/applitools/Eyes.Selenium.JavaScript)
-
-
-Getting Started
----------------
-Install eyes.selenium as a local dev dependency in your tested project:
-
-    npm install eyes.selenium
-
-Add Eyes to your tests, for example - when directly using selenium-webdriver:
-```javascript
-var webdriver = require('selenium-webdriver');
-
-var driver = new webdriver.Builder().
-    withCapabilities(webdriver.Capabilities.chrome()).
-    build();
-
-var Eyes = require('eyes.selenium').Eyes;
-var eyes = new Eyes();
-eyes.setApiKey("<YOUR_API_KEY>");
-
-eyes.open(driver, "JavaScript SDK", "Simple JS SDK Test").then(function(driver) {
-    driver.get('http://www.google.com');
-    eyes.checkWindow("Google");
-    driver.get('http://www.nba.com');
-    eyes.checkWindow("NBA");
-    eyes.close();
-    driver.quit();
-});
-```
-
-Using Protractor
----------------
-Eyes.Selenium.JavaScript also allow you to use Protractor in your tests.
-First you have to install Protractor dependencies:
-
-    npm install -g selenium-webdriver protractor
-
-Then you can use next example:
-```javascript
-var Eyes = require('eyes.selenium').Eyes;
-var eyes = new Eyes();
-eyes.setApiKey("<YOUR_API_KEY>");
-
-describe('angularjs homepage', function() {
-    it('should add one and two', function() {
-        eyes.open(browser, "JavaScript SDK", "Simple Protractor Test");
-        browser.get('http://juliemr.github.io/protractor-demo/');
-        eyes.checkWindow("Demo start");
-        element(by.model('first')).sendKeys(1);
-        element(by.model('second')).sendKeys(2);
-        eyes.checkWindow("Input Ready");
-        element(by.id('gobutton')).click();
-        eyes.checkWindow("Result");
-
-        expect(element(by.binding('latest')).getText()).toEqual('3');
-
-        eyes.close();
-    });
-});
-```
-
-For more details, please, see [Protractor documentation](http://protractortest.org).
-
-Note: older Protractor versions may require passing ```protractor.getInstance().driver``` instead of ```browser``` to ```eyes.open()```
->>>>>>> 3dad4a43
+
+eyes.selenium
+
+Applitools Eyes SDK For Selenium JavaScript WebDriver
+[![Build Status](https://travis-ci.org/applitools/Eyes.Selenium.JavaScript.svg?branch=master)](https://travis-ci.org/applitools/Eyes.Selenium.JavaScript)
+
+## Installation
+
+Install eyes.selenium as a local dev dependency in your tested project:
+
+    npm install eyes.selenium
+
+## Usage
+
+Please check the applitools website for usage instructions:
+
+- Selenium JavaScript example: https://applitools.com/resources/tutorial/selenium/javascript#step-2
+
+- JavaScript Appium native example: https://applitools.com/resources/tutorial/appium/native_javascript#step-2
+
+- JavaScript Appium web example: https://applitools.com/resources/tutorial/appium/javascript#step-2
+
+- JavaScript Screenshot example: https://applitools.com/resources/tutorial/screenshots/javascript#step-2
+
+- Protractor example: https://applitools.com/resources/tutorial/selenium/protractor#step-2