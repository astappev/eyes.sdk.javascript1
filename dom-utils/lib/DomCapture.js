'use strict';

const fs = require('fs');
const path = require('path');

const url = require('url');
const axios = require('axios');
const shadyCss = require('shady-css-parser');
const cssUrlParser = require('css-url-parser');

<<<<<<< HEAD
const { Location, GeneralUtils, PerformanceUtils } = require('@applitools/eyes-sdk-core');
=======
const { Location, GeneralUtils, PerformanceUtils } = require('@applitools/eyes.sdk.core');
>>>>>>> 934eeacf

class DomCapture {
  static get CAPTURE_FRAME_SCRIPT() {
    const scriptPath = path.join(__dirname, './resources/CaptureFrame.js');
    const buffer = fs.readFileSync(scriptPath);
    return buffer.toString();
  }

  static get CAPTURE_CSSOM_SCRIPT() {
    const scriptPath = path.join(__dirname, './resources/CaptureCssom.js');
    const buffer = fs.readFileSync(scriptPath);
    return buffer.toString();
  }

  constructor() {
<<<<<<< HEAD
    this._level = 0;
    this._frameIndices = [0];
=======
    this._frameBundledCssPromises = [];
>>>>>>> 934eeacf
  }

  /**
   * @param {Logger} logger A Logger instance.
   * @param {EyesWebDriver} driver
   * @param {PositionProvider} [positionProvider]
   * @return {Promise.<string>}
   */
  static async getFullWindowDom(logger, driver, positionProvider) {
    let originalPosition;
    if (positionProvider) {
      originalPosition = await positionProvider.getState();
      await positionProvider.setPosition(Location.ZERO);
    }

    const dom = await DomCapture.getWindowDom(logger, driver);

    if (positionProvider) {
      await positionProvider.restoreState(originalPosition);
    }

    return JSON.stringify(dom);
  }

  /**
   * @param {Logger} logger A Logger instance.
   * @param {EyesWebDriver} driver
   * @return {Promise.<string>}
   */
  static async getWindowDom(logger, driver) {
    const argsObj = {
      styleProps: [
        'background-color',
        'background-image',
        'background-size',
        'color',
        'border-width',
        'border-color',
        'border-style',
        'padding',
        'margin',
      ],
      attributeProps: null,
      rectProps: [
        'width',
        'height',
        'top',
        'left',
      ],
      ignoredTagNames: [
        'HEAD',
        'SCRIPT',
      ],
    };

<<<<<<< HEAD
    const domCapture = new DomCapture();
    return domCapture._getFrameDom(logger, driver, argsObj);
=======
    const json = await driver.executeScript(DomCapture.CAPTURE_FRAME_SCRIPT, argsObj);
    const domTree = JSON.parse(json);

    const domCapture = new DomCapture();
    await domCapture._getFrameDom(logger, driver, { childNodes: [domTree], tagName: 'OUTER_HTML' });
    await Promise.all(domCapture._frameBundledCssPromises);
    return domTree;
>>>>>>> 934eeacf
  }

  /**
   * @param {Logger} logger
   * @param {EyesWebDriver} driver
   * @param {object} domTree
   * @return {Promise.<object>}
   * @private
   */
<<<<<<< HEAD
  async _getFrameDom(logger, driver, argsObj) {
    try {
      const json = await driver.executeScript(DomCapture.CAPTURE_FRAME_SCRIPT, argsObj);
      const domTree = JSON.parse(json);

      const currentUrl = await driver.getCurrentUrl();
      await this._traverseDomTree(logger, driver, argsObj, domTree, -1, currentUrl);
=======
  async _getFrameDom(logger, driver, domTree) {
    const tagName = domTree.tagName;

    if (!tagName) {
      return;
    }

    let frameIndex = 0;
>>>>>>> 934eeacf

    await this._loop(logger, driver, domTree, async domSubTree => {
      await driver.switchTo().frame(frameIndex);
      await this._getFrameDom(logger, driver, domSubTree);
      await driver.switchTo().parentFrame();
      frameIndex += 1;
    });
  }


  /**
   * @param {Logger} logger
   * @param {EyesWebDriver} driver
   * @param {object} domTree
   * @param {function} fn
   * @return {Promise<void>}
   * @private
   */
<<<<<<< HEAD
  async _traverseDomTree(logger, driver, argsObj, domTree, frameIndex, baseUri) {
    const tagNameObj = domTree.tagName;
    if (!tagNameObj) return;

    let frameHasContent = true;
    if (frameIndex > -1) {
      this._level += 1;
      logger.verbose(`switching to frame ${frameIndex} (level: ${this._level})`);
      let timeStart = PerformanceUtils.start();
      await driver.switchTo().frame(frameIndex);
      this._frameIndices.push(0);
      logger.verbose(`switching to frame took ${timeStart.end().summary}`);

      const childNodesObj = domTree.childNodes;
      if (!childNodesObj || childNodesObj.length) {
        frameHasContent = false;
        timeStart = PerformanceUtils.start();
        const json = await driver.executeScript(DomCapture.CAPTURE_FRAME_SCRIPT, argsObj);
        logger.verbose(`executing javascript to capture frame's script took ${timeStart.end().summary}`);
        const dom = JSON.parse(json);

        domTree.childNodes = [dom];

        let srcUrl = null;
        const attrsNode = domTree.attributes;
        if (attrsNode) {
          const srcUrlObj = attrsNode.src;
          if (srcUrlObj) {
            srcUrl = srcUrlObj.toString();
          }
        }
        if (!srcUrl) {
          logger.verbose('WARNING! IFRAME WITH NO SRC');
        }

        const srcUri = url.resolve(baseUri, srcUrl);
        await this._traverseDomTree(logger, driver, argsObj, dom, -1, srcUri);
      }

      timeStart = PerformanceUtils.start();
      await driver.switchTo().parentFrame();
      this._level -= 1;
      this._frameIndices.pop();
      logger.verbose(`switching to parent frame took ${timeStart.end().summary}`);
    }

    if (frameHasContent) {
      const tagName = tagNameObj;
      const isHTML = tagName.toUpperCase() === 'HTML';

      if (isHTML) {
        const css = await this._getFrameBundledCss(logger, driver, baseUri);
        domTree.css = css;
      }

      await this._loop(logger, driver, argsObj, domTree, baseUri);
    }
=======
  async _loop(logger, driver, domTree, fn) {
    const childNodes = domTree.childNodes;
    if (!childNodes) {
      return;
    }

    const iterateChildNodes = async nodeChilds => {
      for (const node of nodeChilds) {
        if (node && node.tagName.toUpperCase() === 'IFRAME') {
          await fn(node);
        } else {
          if (node && node.tagName.toUpperCase() === 'HTML') {
            await this._getFrameBundledCss(logger, driver, node);
          }

          if (node.childNodes) {
            await iterateChildNodes(node.childNodes);
          }
        }
      }
    };

    await iterateChildNodes(childNodes);
>>>>>>> 934eeacf
  }

  /**
   * @param {Logger} logger
   * @param {EyesWebDriver} driver
   * @param node
   * @return {Promise<void>}
   * @private
   */
<<<<<<< HEAD
  async _loop(logger, driver, argsObj, domTree, baseUri) {
    const childNodes = domTree.childNodes;
    if (!childNodes) return;

    let index = this._frameIndices[this._frameIndices.length - 1];
    for (const domSubTree of childNodes) {
      if (domSubTree) {
        const tagName = domSubTree.tagName;
        const isIframe = tagName.toUpperCase() === 'IFRAME';

        if (isIframe) {
          this._frameIndices.pop();
          this._frameIndices.push(index + 1);
          await this._traverseDomTree(logger, driver, argsObj, domSubTree, index, baseUri);
          index += 1;
        } else {
          const childSubNodesObj = domSubTree.childNodes;
          if (!childSubNodesObj || childSubNodesObj.length === 0) continue;
          await this._traverseDomTree(logger, driver, argsObj, domSubTree, -1, baseUri);
        }
      }
    }
=======
  async _getFrameBundledCss(logger, driver, node) {
    const currentUrl = await driver.getCurrentUrl();

    if (!GeneralUtils.isAbsoluteUrl(currentUrl)) {
      logger.verbose('WARNING! Base URL is not an absolute URL!');
    }

    const timeStart = PerformanceUtils.start();
    const result = await driver.executeScript(DomCapture.CAPTURE_CSSOM_SCRIPT);
    logger.verbose(`executing javascript to capture css took ${timeStart.end().summary}`);

    const promise = this._processFrameBundledCss(logger, driver, currentUrl, node, result);
    this._frameBundledCssPromises.push(promise);
>>>>>>> 934eeacf
  }

  /**
   * @param {Logger} logger
   * @param {EyesWebDriver} driver
<<<<<<< HEAD
   * @param {string} baseUri
   * @return {Promise<string>}
   * @private
   */
  async _getFrameBundledCss(logger, driver, baseUri) {
    if (!GeneralUtils.isAbsoluteUrl(baseUri)) {
      logger.verbose('WARNING! Base URL is not an absolute URL!');
    }

    logger.verbose(`enter with baseUri: ${baseUri} (level ${this._level})`);

=======
   * @param {string} currentUrl
   * @param node
   * @param result
   * @return {Promise<void>}
   * @private
   */
  async _processFrameBundledCss(logger, driver, currentUrl, node, result) {
>>>>>>> 934eeacf
    let sb = '';
    for (const item of result) {
      let timeStart = PerformanceUtils.start();
      const kind = item.substring(0, 5);
      const value = item.substring(5);
      logger.verbose(`splitting css result item took ${timeStart.end().summary}`);
      let css;
      if (kind === 'text:') {
<<<<<<< HEAD
        css = await this._parseAndSerializeCss(logger, baseUri, value);
      } else {
        css = await this._downloadCss(logger, baseUri, value);
      }
      css = await this._parseAndSerializeCss(logger, baseUri, css);
=======
        css = await this._parseAndSerializeCss(logger, currentUrl, value);
      } else {
        css = await this._downloadCss(logger, currentUrl, value);
      }
      css = await this._parseAndSerializeCss(logger, currentUrl, css);
>>>>>>> 934eeacf
      timeStart = PerformanceUtils.start();
      sb += css;
      logger.verbose(`appending CSS to StringBuilder took ${timeStart.end().summary}`);
    }

    node.css = sb;
  }

  /**
   * @param {Logger} logger
   * @param {string} baseUri
   * @param {string} css
   * @return {Promise<string>}
   * @private
   */
  async _parseAndSerializeCss(logger, baseUri, css) {
    const timeStart = PerformanceUtils.start();
    let stylesheet;
    try {
      const parser = new shadyCss.Parser();
      stylesheet = parser.parse(css);
    } catch (ignored) {
      return '';
    }
    logger.verbose(`parsing CSS string took ${timeStart.end().summary}`);

<<<<<<< HEAD
    css = await this._serializeCss(logger, baseUri, stylesheet.stylesheet);
=======
    css = await this._serializeCss(logger, baseUri, stylesheet);
>>>>>>> 934eeacf
    return css;
  }

  /**
   * @param {Logger} logger
   * @param {string} baseUri
   * @param {object} stylesheet
   * @return {Promise<string>}
   * @private
   */
  async _serializeCss(logger, baseUri, stylesheet) {
    const timeStart = PerformanceUtils.start();
    let sb = '';

    let css;
    for (const ruleSet of stylesheet.rules) {
      let addAsIs = true;
      if (ruleSet.name === 'import') {
        logger.verbose('encountered @import rule');
<<<<<<< HEAD
        const href = cssUrlParser(ruleSet.import);
=======
        const href = cssUrlParser(ruleSet.parameters);
>>>>>>> 934eeacf
        css = await this._downloadCss(logger, baseUri, href[0]);
        css = css.trim();
        logger.verbose(`imported CSS (whitespaces trimmed) length: ${css.length}`);
        addAsIs = css.length === 0;
        if (!addAsIs) {
          css = await this._parseAndSerializeCss(logger, baseUri, css);
          sb += css;
        }
      }

      if (addAsIs) {
        const node = {
          rules: [ruleSet],
        };
        const stringifier = new shadyCss.Stringifier();
        sb += stringifier.stringify(ruleSet);
      }
    }

    logger.verbose(`serializing CSS to StringBuilder took ${timeStart.end().summary}`);
    return sb.toString();
  }

  /**
   * @param {Logger} logger
   * @param {string} baseUri
   * @param {string} value
   * @param {number} [retriesCount=1]
   * @return {Promise<string>}
   * @private
   */
  async _downloadCss(logger, baseUri, value, retriesCount = 1) {
    try {
      logger.verbose(`Given URL to download: ${value}`);
      // let href = cssParser.parse(value);
      let href = value;
      if (!GeneralUtils.isAbsoluteUrl(href)) {
        href = url.resolve(baseUri, href.toString());
      }

      const timeStart = PerformanceUtils.start();
      const response = await axios(href);
      const css = response.data;
      logger.verbose(`downloading CSS in length of ${css.length} chars took ${timeStart.end().summary}`);
      return css;
    } catch (ex) {
      logger.verbose(ex.toString());
      if (retriesCount > 0) {
        retriesCount -= 1;
        return this._downloadCss(logger, baseUri, value, retriesCount);
      }
      return '';
    }
  }
}

exports.DomCapture = DomCapture;<|MERGE_RESOLUTION|>--- conflicted
+++ resolved
@@ -8,11 +8,7 @@
 const shadyCss = require('shady-css-parser');
 const cssUrlParser = require('css-url-parser');
 
-<<<<<<< HEAD
 const { Location, GeneralUtils, PerformanceUtils } = require('@applitools/eyes-sdk-core');
-=======
-const { Location, GeneralUtils, PerformanceUtils } = require('@applitools/eyes.sdk.core');
->>>>>>> 934eeacf
 
 class DomCapture {
   static get CAPTURE_FRAME_SCRIPT() {
@@ -28,12 +24,7 @@
   }
 
   constructor() {
-<<<<<<< HEAD
-    this._level = 0;
-    this._frameIndices = [0];
-=======
     this._frameBundledCssPromises = [];
->>>>>>> 934eeacf
   }
 
   /**
@@ -89,10 +80,6 @@
       ],
     };
 
-<<<<<<< HEAD
-    const domCapture = new DomCapture();
-    return domCapture._getFrameDom(logger, driver, argsObj);
-=======
     const json = await driver.executeScript(DomCapture.CAPTURE_FRAME_SCRIPT, argsObj);
     const domTree = JSON.parse(json);
 
@@ -100,7 +87,6 @@
     await domCapture._getFrameDom(logger, driver, { childNodes: [domTree], tagName: 'OUTER_HTML' });
     await Promise.all(domCapture._frameBundledCssPromises);
     return domTree;
->>>>>>> 934eeacf
   }
 
   /**
@@ -110,15 +96,6 @@
    * @return {Promise.<object>}
    * @private
    */
-<<<<<<< HEAD
-  async _getFrameDom(logger, driver, argsObj) {
-    try {
-      const json = await driver.executeScript(DomCapture.CAPTURE_FRAME_SCRIPT, argsObj);
-      const domTree = JSON.parse(json);
-
-      const currentUrl = await driver.getCurrentUrl();
-      await this._traverseDomTree(logger, driver, argsObj, domTree, -1, currentUrl);
-=======
   async _getFrameDom(logger, driver, domTree) {
     const tagName = domTree.tagName;
 
@@ -127,7 +104,6 @@
     }
 
     let frameIndex = 0;
->>>>>>> 934eeacf
 
     await this._loop(logger, driver, domTree, async domSubTree => {
       await driver.switchTo().frame(frameIndex);
@@ -146,65 +122,6 @@
    * @return {Promise<void>}
    * @private
    */
-<<<<<<< HEAD
-  async _traverseDomTree(logger, driver, argsObj, domTree, frameIndex, baseUri) {
-    const tagNameObj = domTree.tagName;
-    if (!tagNameObj) return;
-
-    let frameHasContent = true;
-    if (frameIndex > -1) {
-      this._level += 1;
-      logger.verbose(`switching to frame ${frameIndex} (level: ${this._level})`);
-      let timeStart = PerformanceUtils.start();
-      await driver.switchTo().frame(frameIndex);
-      this._frameIndices.push(0);
-      logger.verbose(`switching to frame took ${timeStart.end().summary}`);
-
-      const childNodesObj = domTree.childNodes;
-      if (!childNodesObj || childNodesObj.length) {
-        frameHasContent = false;
-        timeStart = PerformanceUtils.start();
-        const json = await driver.executeScript(DomCapture.CAPTURE_FRAME_SCRIPT, argsObj);
-        logger.verbose(`executing javascript to capture frame's script took ${timeStart.end().summary}`);
-        const dom = JSON.parse(json);
-
-        domTree.childNodes = [dom];
-
-        let srcUrl = null;
-        const attrsNode = domTree.attributes;
-        if (attrsNode) {
-          const srcUrlObj = attrsNode.src;
-          if (srcUrlObj) {
-            srcUrl = srcUrlObj.toString();
-          }
-        }
-        if (!srcUrl) {
-          logger.verbose('WARNING! IFRAME WITH NO SRC');
-        }
-
-        const srcUri = url.resolve(baseUri, srcUrl);
-        await this._traverseDomTree(logger, driver, argsObj, dom, -1, srcUri);
-      }
-
-      timeStart = PerformanceUtils.start();
-      await driver.switchTo().parentFrame();
-      this._level -= 1;
-      this._frameIndices.pop();
-      logger.verbose(`switching to parent frame took ${timeStart.end().summary}`);
-    }
-
-    if (frameHasContent) {
-      const tagName = tagNameObj;
-      const isHTML = tagName.toUpperCase() === 'HTML';
-
-      if (isHTML) {
-        const css = await this._getFrameBundledCss(logger, driver, baseUri);
-        domTree.css = css;
-      }
-
-      await this._loop(logger, driver, argsObj, domTree, baseUri);
-    }
-=======
   async _loop(logger, driver, domTree, fn) {
     const childNodes = domTree.childNodes;
     if (!childNodes) {
@@ -228,7 +145,6 @@
     };
 
     await iterateChildNodes(childNodes);
->>>>>>> 934eeacf
   }
 
   /**
@@ -238,30 +154,6 @@
    * @return {Promise<void>}
    * @private
    */
-<<<<<<< HEAD
-  async _loop(logger, driver, argsObj, domTree, baseUri) {
-    const childNodes = domTree.childNodes;
-    if (!childNodes) return;
-
-    let index = this._frameIndices[this._frameIndices.length - 1];
-    for (const domSubTree of childNodes) {
-      if (domSubTree) {
-        const tagName = domSubTree.tagName;
-        const isIframe = tagName.toUpperCase() === 'IFRAME';
-
-        if (isIframe) {
-          this._frameIndices.pop();
-          this._frameIndices.push(index + 1);
-          await this._traverseDomTree(logger, driver, argsObj, domSubTree, index, baseUri);
-          index += 1;
-        } else {
-          const childSubNodesObj = domSubTree.childNodes;
-          if (!childSubNodesObj || childSubNodesObj.length === 0) continue;
-          await this._traverseDomTree(logger, driver, argsObj, domSubTree, -1, baseUri);
-        }
-      }
-    }
-=======
   async _getFrameBundledCss(logger, driver, node) {
     const currentUrl = await driver.getCurrentUrl();
 
@@ -275,25 +167,11 @@
 
     const promise = this._processFrameBundledCss(logger, driver, currentUrl, node, result);
     this._frameBundledCssPromises.push(promise);
->>>>>>> 934eeacf
-  }
-
-  /**
-   * @param {Logger} logger
-   * @param {EyesWebDriver} driver
-<<<<<<< HEAD
-   * @param {string} baseUri
-   * @return {Promise<string>}
-   * @private
-   */
-  async _getFrameBundledCss(logger, driver, baseUri) {
-    if (!GeneralUtils.isAbsoluteUrl(baseUri)) {
-      logger.verbose('WARNING! Base URL is not an absolute URL!');
-    }
-
-    logger.verbose(`enter with baseUri: ${baseUri} (level ${this._level})`);
-
-=======
+  }
+
+  /**
+   * @param {Logger} logger
+   * @param {EyesWebDriver} driver
    * @param {string} currentUrl
    * @param node
    * @param result
@@ -301,7 +179,6 @@
    * @private
    */
   async _processFrameBundledCss(logger, driver, currentUrl, node, result) {
->>>>>>> 934eeacf
     let sb = '';
     for (const item of result) {
       let timeStart = PerformanceUtils.start();
@@ -310,19 +187,11 @@
       logger.verbose(`splitting css result item took ${timeStart.end().summary}`);
       let css;
       if (kind === 'text:') {
-<<<<<<< HEAD
-        css = await this._parseAndSerializeCss(logger, baseUri, value);
-      } else {
-        css = await this._downloadCss(logger, baseUri, value);
-      }
-      css = await this._parseAndSerializeCss(logger, baseUri, css);
-=======
         css = await this._parseAndSerializeCss(logger, currentUrl, value);
       } else {
         css = await this._downloadCss(logger, currentUrl, value);
       }
       css = await this._parseAndSerializeCss(logger, currentUrl, css);
->>>>>>> 934eeacf
       timeStart = PerformanceUtils.start();
       sb += css;
       logger.verbose(`appending CSS to StringBuilder took ${timeStart.end().summary}`);
@@ -349,11 +218,7 @@
     }
     logger.verbose(`parsing CSS string took ${timeStart.end().summary}`);
 
-<<<<<<< HEAD
-    css = await this._serializeCss(logger, baseUri, stylesheet.stylesheet);
-=======
     css = await this._serializeCss(logger, baseUri, stylesheet);
->>>>>>> 934eeacf
     return css;
   }
 
@@ -373,11 +238,7 @@
       let addAsIs = true;
       if (ruleSet.name === 'import') {
         logger.verbose('encountered @import rule');
-<<<<<<< HEAD
-        const href = cssUrlParser(ruleSet.import);
-=======
         const href = cssUrlParser(ruleSet.parameters);
->>>>>>> 934eeacf
         css = await this._downloadCss(logger, baseUri, href[0]);
         css = css.trim();
         logger.verbose(`imported CSS (whitespaces trimmed) length: ${css.length}`);
