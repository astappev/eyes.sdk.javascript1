--- conflicted
+++ resolved
@@ -1845,7 +1845,6 @@
           const sourceData = await lastScreenshot.getImage().getImageData();
           const targetData = await screenshot.getImage().getImageData();
 
-<<<<<<< HEAD
           screenshotBuffer = ImageDeltaCompressor.compressByRawBlocks(targetData, targetBuffer, sourceData);
           const savedSize = targetBuffer.length - screenshotBuffer.length;
           if (savedSize === 0) {
@@ -1855,63 +1854,6 @@
           }
         } catch (err) {
           this._logger.log('Failed to compress screenshot!', err);
-=======
-        return that._promiseFactory.resolve()
-          .then(() => {
-            screenshot = newScreenshot;
-
-            // Cropping by region if necessary
-            if (!region.isSizeEmpty()) {
-              return screenshot.getSubScreenshot(region, false).then(subScreenshot => {
-                screenshot = subScreenshot;
-                return that._debugScreenshotsProvider.save(subScreenshot.getImage(), 'SUB_SCREENSHOT');
-              });
-            }
-          })
-          .then(() => screenshot.getImage().getImageBuffer())
-          .then(targetBuffer => {
-            screenshotBuffer = targetBuffer;
-
-            if (that._useImageDeltaCompression && lastScreenshot) {
-              that._logger.verbose('Compressing screenshot...');
-
-              return lastScreenshot.getImage().getImageData()
-                .then(sourceData => screenshot.getImage().getImageData()
-                  .then(targetData => {
-                    screenshotBuffer = ImageDeltaCompressor.compressByRawBlocks(targetData, targetBuffer, sourceData);
-                    const savedSize = targetBuffer.length - screenshotBuffer.length;
-                    if (savedSize === 0) {
-                      that._logger.verbose('Compression skipped, because of significant difference.');
-                    } else {
-                      that._logger.verbose(`Compression finished, saved size is ${savedSize}.`);
-                    }
-                  }))
-                .catch(err => {
-                  that._logger.log('Failed to compress screenshot!', err);
-                });
-            }
-          });
-      })
-      .then(() => {
-        that._logger.verbose('Getting title, domUrl, imageLocation...');
-        return that._promiseFactory.all([
-          that.getTitle(),
-          that.getDomUrl(),
-          that.getImageLocation(),
-        ]).then(([newTitle, newDomUrl, newImageLocation]) => {
-          title = newTitle;
-          domUrl = newDomUrl;
-          imageLocation = newImageLocation;
-          that._logger.verbose('Done getting title, domUrl, imageLocation!');
-        });
-      })
-      .then(() => {
-        if (!domUrl && (checkSettings.getSendDom() || that._sendDom)) {
-          return that.tryCaptureDom().then(domJson => that._tryPostDomSnapshot(domJson).then(newDomUrl => {
-            domUrl = newDomUrl;
-            that._logger.verbose(`domUrl: ${domUrl}`);
-          }));
->>>>>>> 2d079e5f
         }
       }
     } else {
@@ -2124,17 +2066,6 @@
 
   // noinspection JSMethodCanBeStatic
   /**
-   * A url pointing to a DOM capture of the AUT at the time of screenshot
-   *
-   * @protected
-   * @return {Promise<string>}
-   */
-  getDomUrl() {
-    return Promise.resolve(undefined);
-  }
-
-  // noinspection JSMethodCanBeStatic
-  /**
    * The location of the image relative to the logical full page image, when cropping an image e.g. with checkRegion
    *
    * @protected
