'use strict';

const assert = require('assert');

const { RenderStatusResults } = require('../../index');

describe('RenderStatusResults', () => {
  it('constructor', () => {
    const results = new RenderStatusResults();
    assert.equal(results.hasOwnProperty('_status'), true);
    assert.equal(results.hasOwnProperty('_imageLocation'), true);
    assert.equal(results.hasOwnProperty('_error'), true);
    assert.equal(results.hasOwnProperty('_os'), true);
    assert.equal(results.hasOwnProperty('_userAgent'), true);
    assert.equal(results.hasOwnProperty('_width'), true);
    assert.equal(results.hasOwnProperty('_height'), true);
  });

  it('fromObject', () => {
    const status = 'some status';
    const error = 'some error';
    const imageLocation = 'some image location';
    const os = 'some os';
    const userAgent = 'some user agent';
    const results = RenderStatusResults.fromObject({
      status,
      error,
      imageLocation,
      os,
      userAgent,
<<<<<<< HEAD
=======
      width: 1,
      height: 2,
>>>>>>> c34f9586
    });

    assert.equal(results.getStatus(), status);
    assert.equal(results.getError(), error);
    assert.equal(results.getImageLocation(), imageLocation);
    assert.equal(results.getOS(), os);
    assert.equal(results.getUserAgent(), userAgent);
    assert.equal(results.getWidth(), 1);
    assert.equal(results.getHeight(), 2);
  });

  it('toJSON', () => {
    const status = 'some status';
    const error = 'some error';
    const imageLocation = 'some image location';
    const os = 'some os';
    const userAgent = 'some user agent';
    const results = RenderStatusResults.fromObject({
      status,
      error,
      imageLocation,
      os,
      userAgent,
<<<<<<< HEAD
=======
      width: 1,
      height: 2,
>>>>>>> c34f9586
    });

    assert.equal(JSON.stringify(results), '{"status":"some status","imageLocation":"some image location","error":"some error","os":"some os","userAgent":"some user agent","width":1,"height":2}');
  });

  it('toString', () => {
    const status = 'some status';
    const error = 'some error';
    const imageLocation = 'some image location';
    const os = 'some os';
    const userAgent = 'some user agent';
    const results = RenderStatusResults.fromObject({
      status,
      error,
      imageLocation,
      os,
      userAgent,
<<<<<<< HEAD
    });

    assert.equal(results.toString(), 'RenderStatusResults { {"status":"some status","imageLocation":"some image location","error":"some error","os":"some os","userAgent":"some user agent"} }');
  });
});
=======
      width: 1,
      height: 2,
    });

    assert.equal(results.toString(), 'RenderStatusResults { {"status":"some status","imageLocation":"some image location","error":"some error","os":"some os","userAgent":"some user agent","width":1,"height":2} }');
  })
})
>>>>>>> c34f9586
<|MERGE_RESOLUTION|>--- conflicted
+++ resolved
@@ -28,11 +28,8 @@
       imageLocation,
       os,
       userAgent,
-<<<<<<< HEAD
-=======
       width: 1,
       height: 2,
->>>>>>> c34f9586
     });
 
     assert.equal(results.getStatus(), status);
@@ -56,11 +53,8 @@
       imageLocation,
       os,
       userAgent,
-<<<<<<< HEAD
-=======
       width: 1,
       height: 2,
->>>>>>> c34f9586
     });
 
     assert.equal(JSON.stringify(results), '{"status":"some status","imageLocation":"some image location","error":"some error","os":"some os","userAgent":"some user agent","width":1,"height":2}');
@@ -78,18 +72,10 @@
       imageLocation,
       os,
       userAgent,
-<<<<<<< HEAD
-    });
-
-    assert.equal(results.toString(), 'RenderStatusResults { {"status":"some status","imageLocation":"some image location","error":"some error","os":"some os","userAgent":"some user agent"} }');
-  });
-});
-=======
       width: 1,
       height: 2,
     });
 
     assert.equal(results.toString(), 'RenderStatusResults { {"status":"some status","imageLocation":"some image location","error":"some error","os":"some os","userAgent":"some user agent","width":1,"height":2} }');
   })
-})
->>>>>>> c34f9586
+})