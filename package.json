--- conflicted
+++ resolved
@@ -7,17 +7,10 @@
     "clean": "lerna clean --yes",
     "lint": "eslint . --cache --ext js",
     "test": "lerna run test",
-<<<<<<< HEAD
     "test:diff": "lerna run test --since origin/master",
-    "test:unit": "lerna run test:unit",
-    "test:e2e": "lerna run test:e2e",
-    "test:it": "lerna run test:it",
-=======
-    "test:diff": "lerna run test --since master",
     "test:unit": "lerna run test:unit --parallel --no-private",
     "test:it": "lerna run test:it --parallel --no-private --ignore dom-utils",
     "test:e2e": "lerna run test:e2e --no-private",
->>>>>>> 0b43c6c9
     "test:perf": "lerna run test:perf",
     "commit": "git-cz"
   },
