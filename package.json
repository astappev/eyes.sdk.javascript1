{
  "name": "@applitools/visual-grid-client",
<<<<<<< HEAD
  "version": "9.0.6",
=======
  "version": "9.1.1",
>>>>>>> 8ec2290f
  "description": "",
  "main": "src/visual-grid-client.js",
  "engines": {
    "node": ">=8.0.0"
  },
  "files": [
    "src",
    "browser.js"
  ],
  "scripts": {
    "test:mocha": "mocha --no-timeouts 'test/**/*.test.js'",
    "test:unit": "mocha --no-timeouts 'test/unit/**/*.test.js'",
    "test:it": "mocha --no-timeouts 'test/it/**/*.test.js'",
    "test:e2e": "mocha --no-timeouts 'test/e2e/**/*.test.js'",
    "eslint": "eslint '**/*.js'",
    "test": "npm run test:mocha && npm run eslint",
    "prepublishOnly": "npm version patch",
    "changelog": "git changelog -f \"v$(jq -r '.version' < package.json)\""
  },
  "keywords": [
    "applitools",
    "testing",
    "browser",
    "grid",
    "visual-testing",
    "nodejs",
    "javascript"
  ],
  "author": "Amit Zur <amit.zur@applitools.com>",
  "license": "MIT",
  "repository": {
    "url": "https://github.com/applitools/visual-grid-client",
    "type": "git"
  },
  "dependencies": {
    "@applitools/eyes-sdk-core": "^4.5.4",
    "@applitools/functional-commons": "^1.0.27",
    "@applitools/http-commons": "^1.2.3",
<<<<<<< HEAD
    "@applitools/isomorphic-fetch": "^3.0.0",
=======
    "cosmiconfig": "^5.0.7",
>>>>>>> 8ec2290f
    "cssom": "git+https://github.com/amitzur/CSSOM.git#925260ff2c8f8387cf76df4d5776a06044a644c8",
    "he": "^1.2.0",
    "lodash.mapkeys": "^4.6.0",
    "lodash.mapvalues": "^4.6.0",
    "mime-types": "^2.1.21",
    "mkdirp": "^0.5.1",
    "throat": "^4.1.0"
  },
  "devDependencies": {
<<<<<<< HEAD
    "@applitools/dom-capture": "^6.1.1",
=======
    "@applitools/dom-capture": "^6.1.5",
>>>>>>> 8ec2290f
    "chai": "^4.2.0",
    "chai-spies": "^1.0.0",
    "cookie-parser": "^1.4.3",
    "debug": "^4.1.0",
    "eslint": "^4.19.1",
    "eslint-plugin-mocha-no-only": "^0.0.6",
    "eslint-plugin-node": "^6.0.1",
    "eslint-plugin-prettier": "^2.7.0",
    "express": "^4.16.4",
    "jsdom": "^11.12.0",
    "mocha": "^5.2.0",
    "morgan": "^1.9.1",
    "nock": "^9.6.1",
    "node-fetch": "^2.3.0",
    "prettier": "^1.15.3",
    "puppeteer": "^1.11.0"
  }
}<|MERGE_RESOLUTION|>--- conflicted
+++ resolved
@@ -1,10 +1,6 @@
 {
   "name": "@applitools/visual-grid-client",
-<<<<<<< HEAD
-  "version": "9.0.6",
-=======
   "version": "9.1.1",
->>>>>>> 8ec2290f
   "description": "",
   "main": "src/visual-grid-client.js",
   "engines": {
@@ -43,11 +39,7 @@
     "@applitools/eyes-sdk-core": "^4.5.4",
     "@applitools/functional-commons": "^1.0.27",
     "@applitools/http-commons": "^1.2.3",
-<<<<<<< HEAD
     "@applitools/isomorphic-fetch": "^3.0.0",
-=======
-    "cosmiconfig": "^5.0.7",
->>>>>>> 8ec2290f
     "cssom": "git+https://github.com/amitzur/CSSOM.git#925260ff2c8f8387cf76df4d5776a06044a644c8",
     "he": "^1.2.0",
     "lodash.mapkeys": "^4.6.0",
@@ -57,11 +49,7 @@
     "throat": "^4.1.0"
   },
   "devDependencies": {
-<<<<<<< HEAD
-    "@applitools/dom-capture": "^6.1.1",
-=======
     "@applitools/dom-capture": "^6.1.5",
->>>>>>> 8ec2290f
     "chai": "^4.2.0",
     "chai-spies": "^1.0.0",
     "cookie-parser": "^1.4.3",
