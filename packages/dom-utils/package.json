--- conflicted
+++ resolved
@@ -24,16 +24,10 @@
   },
   "main": "./index.js",
   "dependencies": {
-<<<<<<< HEAD
+    "@applitools/eyes-common": "^1.2.2",
     "@applitools/dom-capture": "4.0.1",
     "@applitools/eyes-sdk-core": "^4.5.0",
     "axios": "0.18.0"
-=======
-    "@applitools/eyes-common": "^1.2.2",
-    "axios": "^0.18.0",
-    "css-url-parser": "^1.1.3",
-    "shady-css-parser": "^0.1.0"
->>>>>>> b7dad736
   },
   "devDependencies": {
     "chromedriver": "^2.45.0",
