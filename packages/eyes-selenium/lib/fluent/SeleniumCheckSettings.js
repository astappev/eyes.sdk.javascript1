--- conflicted
+++ resolved
@@ -81,11 +81,7 @@
 
   /**
    * @param {number|string|By|WebElement|EyesWebElement} frame - The frame to switch to.
-<<<<<<< HEAD
-   * @return {this}
-=======
-   * @return {SeleniumCheckSettings}
->>>>>>> 070fc595
+   * @return {this}
    */
   frame(frame) {
     const fl = new FrameLocator();
@@ -107,11 +103,7 @@
 
   /**
    * @param {Region|RegionObject|By|WebElement|EyesWebElement|string} region - The region to validate.
-<<<<<<< HEAD
-   * @return {this}
-=======
-   * @return {SeleniumCheckSettings}
->>>>>>> 070fc595
+   * @return {this}
    */
   region(region) {
     // noinspection IfStatementWithTooManyBranchesJS
@@ -150,10 +142,7 @@
   /**
    * @inheritDoc
    * @param {...(By|WebElement|EyesWebElement|GetRegion|Region)} regions - A region to ignore when validating.
-<<<<<<< HEAD
-   * @return {this}
-=======
->>>>>>> 070fc595
+   * @return {this}
    */
   ignoreRegions(...regions) {
     // noinspection JSValidateTypes
@@ -163,11 +152,7 @@
   /**
    * @inheritDoc
    * @param {...(By|WebElement|EyesWebElement|GetRegion|Region)} regions - A region to match using the Layout method.
-<<<<<<< HEAD
-   * @return {this}
-=======
-   * @return {SeleniumCheckSettings}
->>>>>>> 070fc595
+   * @return {this}
    */
   layoutRegions(...regions) {
     // noinspection JSValidateTypes
@@ -177,11 +162,7 @@
   /**
    * @inheritDoc
    * @param {...(By|WebElement|EyesWebElement|GetRegion|Region)} regions - A region to match using the Strict method.
-<<<<<<< HEAD
-   * @return {this}
-=======
-   * @return {SeleniumCheckSettings}
->>>>>>> 070fc595
+   * @return {this}
    */
   strictRegions(...regions) {
     // noinspection JSValidateTypes
@@ -191,11 +172,7 @@
   /**
    * @inheritDoc
    * @param {...(By|WebElement|EyesWebElement|GetRegion|Region)} regions - A region to match using the Content method.
-<<<<<<< HEAD
-   * @return {this}
-=======
-   * @return {SeleniumCheckSettings}
->>>>>>> 070fc595
+   * @return {this}
    */
   contentRegions(...regions) {
     // noinspection JSValidateTypes
@@ -207,19 +184,11 @@
    * @inheritDoc
    * @param {GetFloatingRegion|Region|FloatingMatchSettings|By|WebElement|EyesWebElement} regionOrContainer - The content
    *   rectangle or region container
-<<<<<<< HEAD
    * @param {number} [maxUpOffset] - How much the content can move up.
    * @param {number} [maxDownOffset] - How much the content can move down.
    * @param {number} [maxLeftOffset] - How much the content can move to the left.
    * @param {number} [maxRightOffset] - How much the content can move to the right.
    * @return {this}
-=======
-   * @param {number} [maxUpOffset] How much the content can move up.
-   * @param {number} [maxDownOffset] How much the content can move down.
-   * @param {number} [maxLeftOffset] How much the content can move to the left.
-   * @param {number} [maxRightOffset] How much the content can move to the right.
-   * @return {SeleniumCheckSettings}
->>>>>>> 070fc595
    */
   floatingRegion(regionOrContainer, maxUpOffset, maxDownOffset, maxLeftOffset, maxRightOffset) {
     if (EyesWebElement.isLocator(regionOrContainer)) {
@@ -252,11 +221,7 @@
    * @param {number} maxOffset - How much each of the content rectangles can move in any direction.
    * @param {...(GetFloatingRegion|Region|By|WebElement|EyesWebElement)} regionsOrContainers - One or more content
    *   rectangles or region containers
-<<<<<<< HEAD
-   * @return {this}
-=======
-   * @return {SeleniumCheckSettings}
->>>>>>> 070fc595
+   * @return {this}
    */
   floatingRegions(maxOffset, ...regionsOrContainers) {
     return super.floatingRegions(maxOffset, ...regionsOrContainers);
