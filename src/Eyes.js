--- conflicted
+++ resolved
@@ -43,11 +43,7 @@
 
     //noinspection JSUnusedGlobalSymbols
     Eyes.prototype._getBaseAgentId = function () {
-<<<<<<< HEAD
-        return 'eyes.images/0.0.21';
-=======
         return 'eyes.images/0.0.22';
->>>>>>> c8aa05c0
     };
 
     /**
