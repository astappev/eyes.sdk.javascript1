/*
 ---

 name: EyesBase

 description: Core/Base class for Eyes - to allow code reuse for different SDKs (images, selenium, etc).

 ---
 */

(function () {
    "use strict";

    var EyesUtils = require('eyes.utils'),
        MatchSettings = require('./MatchSettings'),
        ServerConnector = require('./ServerConnector'),
        MatchWindowTask = require('./MatchWindowTask'),
        SessionEventHandler = require('./SessionEventHandler'),
        RemoteSessionEventHandler = require('./RemoteSessionEventHandler'),
        FixedScaleProvider = require('./FixedScaleProvider'),
        FixedCutProvider = require('./FixedCutProvider'),
        NullScaleProvider = require('./NullScaleProvider'),
        NullCutProvider = require('./NullCutProvider'),
        Triggers = require('./Triggers'),
        Logger = require('./Logger');

    var ImageUtils = EyesUtils.ImageUtils,
        GeneralUtils = EyesUtils.GeneralUtils,
        GeometryUtils = EyesUtils.GeometryUtils,
        ImageDeltaCompressor = EyesUtils.ImageDeltaCompressor,
        SimplePropertyHandler = EyesUtils.SimplePropertyHandler,
        ReadOnlyPropertyHandler = EyesUtils.ReadOnlyPropertyHandler,
        MatchLevel = MatchSettings.MatchLevel,
        ImageMatchSettings = MatchSettings.ImageMatchSettings,
        ExactMatchSettings = MatchSettings.ExactMatchSettings;

    var _FailureReport = {
        // Failures are reported immediately when they are detected.
        Immediate: 'Immediate',
        // Failures are reported when tests are completed (i.e., when Eyes.close() is called).
        OnClose: 'OnClose'
    };

    /**
     * Utility function for creating the test results object
     *
     * @param {Logger} logger The logger to use.
     * @param {string} testName The test's name.
     * @param {string} appName The application name
     * @param {Object} runningSession The running session data received from the server.
     * @param {Object} serverResults The tests results data received from the server.
     * @param {boolean} isSaved Whether or not the test was automatically saved.
     * @param {boolean} isAborted Whether or not the test was aborted.
     * @returns {Object} A test results object.
     * @private
     */
    var _buildTestResults = function (logger, testName, appName, runningSession, serverResults, isSaved, isAborted) {
        // It's possible that the test wasn't ever started.
        if (!runningSession) {
            logger.log("No running session. Creating empty test results.");
            return { name: testName,
                appName: appName,
                steps: 0,
                matches: 0,
                mismatches: 0,
                missing: 0,
                isNew: false,
                sessionId: null,
                legacySessionId: null,
                appUrls: null,
                isPassed: !isAborted,
                isAborted: isAborted,
                isSaved: false,
                stepsInfo: []
            };
        }

        // If we're here, the test was actually started, and we have results from the server.
        var results = GeneralUtils.clone(serverResults);
        results.isPassed = (!results.isAborted && !results.isNew && results.mismatches === 0 && results.missing === 0);
        results.isSaved = isSaved;
        return results;
    };

    /**
     * Notifies all handlers of an event.
     *
     * @param {Logger} logger A logger to use.
     * @param {PromiseFactory} promiseFactory The promise factory to use.
     * @param {SessionEventHandler[]} handlers The list of handlers to be notified.
     * @param {string} eventName The event to notify
     * @param {...Object} [param1] The first of what may be a list of "hidden" parameters, to be passed to the event
     *                            notification function. May also be undefined.
     * @returns {Promise} A promise which resolves when the event was delivered/failed to all handlers.
     *
     * @private
     */
    var _notifyEvent = function (logger, promiseFactory, handlers, eventName, param1) {
        var args = arguments;

        return promiseFactory.makePromise(function (resolve) {
            logger.verbose("notifying event: ", eventName);
            var notificationPromises = [];
            for (var i = 0; i < handlers.length; ++i) {
                var currentHanlder = handlers[i];
                // Call the event with the rest of the (hidden) parameters supplied to this function.
                var currentPromise =
                    currentHanlder[eventName].apply(currentHanlder, Array.prototype.slice.call(args, 4))
                        .then(null, function (err) {
                            if (logger) {
                                logger.verbose("'" + eventName + "'" + " notification handler returned an error: " + err);
                            }
                        });
                notificationPromises.push(currentPromise)
            }

            Promise.all(notificationPromises).then(function () {
                resolve();
            })
        });
    };

    /**
     * @param {PromiseFactory} promiseFactory An object which will be used for creating deferreds/promises.
     * @param {String} serverUrl
     * @param {Boolean} isDisabled
     * @constructor
     **/
    function EyesBase(promiseFactory, serverUrl, isDisabled) {
        if (serverUrl) {
            this._promiseFactory = promiseFactory;
            this._logger = new Logger();
            this._serverUrl = serverUrl;
            this._defaultMatchSettings = new ImageMatchSettings(MatchLevel.Strict);
            this._compareWithParentBranch = false;
            this._failureReport = EyesBase.FailureReport.OnClose;
            this._userInputs = [];
            this._saveNewTests = true;
            this._saveFailedTests = false;
            this._serverConnector = new ServerConnector(promiseFactory, this._serverUrl, this._logger);
            this._positionProvider = null;
            this._scaleProviderHandler = new SimplePropertyHandler(new NullScaleProvider());
            this._cutProviderHandler = new SimplePropertyHandler(new NullCutProvider());
            this._isDisabled = isDisabled;
            this._defaultMatchTimeout = 2000;
            this._agentId = undefined;
            this._os = undefined;
            this._hostingApp = undefined;
            this._baselineEnvName = undefined;
            this._environmentName = undefined;
            this._testName = null;
            this._appName = null;
            this.validationId = -1;
            this._sessionEventHandlers = [];
<<<<<<< HEAD
			this._autSessionId = undefined;
			/** @type {{imageBuffer: Buffer, width: number, height: number}} */
=======
            this._autSessionId = undefined;
>>>>>>> 2a00c818
            this._lastScreenshot = undefined;
            this._saveDebugScreenshots = false;
            this._debugScreenshotsPath = null;
            this._properties = [];
        }
    }

    EyesBase.prototype.addSessionEventHandler = function (eventHandler) {
    	eventHandler.promiseFactory = this._promiseFactory;
        this._sessionEventHandlers.push(eventHandler);
    };

    /**
     * Set the log handler
     *
     * @param {Object} logHandler
     */
    EyesBase.prototype.setLogHandler = function (logHandler) {
        this._logger.setLogHandler(logHandler);
    };

    /**
     * Sets the API key of your applitools Eyes account.
     *
     * @param apiKey {String} The api key to be used.
     * @param [newAuthScheme] {boolean} Whether or not the server uses the new authentication scheme.
     */
    EyesBase.prototype.setApiKey = function (apiKey, newAuthScheme) {
        this._serverConnector.setApiKey(apiKey, newAuthScheme);
    };

    /**
     * @return {String} The currently set api key.
     */
    EyesBase.prototype.getApiKey = function () {
        return this._serverConnector.getApiKey();
    };

    /**
     * Whether sessions are removed immediately after they are finished.
     *
     * @param shouldRemove {boolean}
     */
    EyesBase.prototype.setRemoveSession = function (shouldRemove) {
        this._serverConnector.setRemoveSession(shouldRemove);
    };

    /**
     * @return {boolean} Whether sessions are removed immediately after they are finished.
     */
    EyesBase.prototype.getRemoveSession = function () {
        return this._serverConnector.getRemoveSession();
    };

    //noinspection JSUnusedGlobalSymbols
    /**
     * Sets the user given agent id of the SDK.
     *
     * @param agentId {String} The agent ID to set.
     */
    EyesBase.prototype.setAgentId = function (agentId) {
        this._agentId = agentId;
    };

    /**
     * @return {String} The user given agent id of the SDK.
     */
    EyesBase.prototype.getAgentId = function () {
        return this._agentId;
    };

    //noinspection JSUnusedGlobalSymbols
    /**
     * @return {String} The user given agent id of the SDK.
     */
    EyesBase.prototype._getFullAgentId = function () {
        //noinspection JSUnresolvedVariable
        if (!this._getBaseAgentId) {
            throw new Error("_getBaseAgentId not implemented!");
        }
        var agentId = this.getAgentId();
        if (!agentId) {
            //noinspection JSUnresolvedFunction
            return this._getBaseAgentId();
        }
        //noinspection JSUnresolvedFunction
        return agentId + " [" + this._getBaseAgentId() + "]";
    };

    //noinspection JSUnusedGlobalSymbols
    /**
     * Sets the host OS name - overrides the one in the agent string.
     *
     * @param os {String} The host OS.
     */
    EyesBase.prototype.setHostOS = function (os) {
        this._os = os;
    };

    //noinspection JSUnusedGlobalSymbols
    /**
     * @return {String} The host OS as set by the user.
     */
    EyesBase.prototype.getHostOS = function () {
        return this._os;
    };

    //noinspection JSUnusedGlobalSymbols
    /**
     * @deprecated
     * This function is deprecated, please use {@link setHostOS} instead.
     *
     * Sets the host OS name - overrides the one in the agent string.
     *
     * @param os {String} The host OS.
     */
    EyesBase.prototype.setOs = function (os) {
        this._os = os;
    };

    //noinspection JSUnusedGlobalSymbols
    /**
     * @deprecated
     * This function is deprecated, please use {@link getHostOS} instead.
     *
     * @return {String} The host OS as set by the user.
     */
    EyesBase.prototype.getOs = function () {
        return this._os;
    };

    //noinspection JSUnusedGlobalSymbols
    /**
     * Sets the hosting application - overrides the one in the agent string.
     *
     * @param hostingApp {String} The hosting application.
     */
    EyesBase.prototype.setHostingApp = function (hostingApp) {
        this._hostingApp = hostingApp;
    };

    //noinspection JSUnusedGlobalSymbols
    /**
     * @return {String} The hosting application as set by the user.
     */
    EyesBase.prototype.getHostingApp = function () {
        return this._hostingApp;
    };

    //noinspection JSUnusedGlobalSymbols
    /**
     * If specified, determines the baseline to compare with and disables automatic baseline inference.
     *
     * @deprecated Only available for backward compatibility. See {@link #setBaselineEnvName(String)}.
     * @param baselineName {String} The hosting application.
     */
    EyesBase.prototype.setBaselineName = function (baselineName) {
        this._logger.log("Baseline environment name: " + baselineName);

        if(!baselineName) {
            this._baselineEnvName = null;
        } else {
            this._baselineEnvName = baselineName.trim();
        }
    };

    //noinspection JSUnusedGlobalSymbols
    /**
     * @deprecated Only available for backward compatibility. See {@link #getBaselineEnvName()}.
     * @return {String} The baseline name, if it was specified.
     */
    EyesBase.prototype.getBaselineName = function () {
        return this._baselineEnvName;
    };

    //noinspection JSUnusedGlobalSymbols
    /**
     * If not {@code null}, determines the name of the environment of the baseline.
     *
     * @param baselineEnvName {String} The name of the baseline's environment.
     */
    EyesBase.prototype.setBaselineEnvName = function (baselineEnvName) {
        this._logger.log("Baseline environment name: " + baselineEnvName);

        if(!baselineEnvName) {
            this._baselineEnvName = null;
        } else {
            this._baselineEnvName = baselineEnvName.trim();
        }
    };

    //noinspection JSUnusedGlobalSymbols
    /**
     * If not {@code null}, determines the name of the environment of the baseline.
     *
     * @return {String} The name of the baseline's environment, or {@code null} if no such name was set.
     */
    EyesBase.prototype.getBaselineEnvName = function () {
        return this._baselineEnvName;
    };

    //noinspection JSUnusedGlobalSymbols
    /**
     * If not {@code null} specifies a name for the environment in which the application under test is running.
     *
     * @param envName {String} The name of the environment of the baseline.
     */
    EyesBase.prototype.setEnvName = function (envName) {
        this._logger.log("Environment name: " + envName);

        if(!envName) {
            this._environmentName = null;
        } else {
            this._environmentName = envName.trim();
        }
    };

    //noinspection JSUnusedGlobalSymbols
    /**
     * If not {@code null} specifies a name for the environment in which the application under test is running.
     *
     * @return {String} The name of the environment of the baseline, or {@code null} if no such name was set.
     */
    EyesBase.prototype.getEnvName = function () {
        return this._environmentName;
    };

    //noinspection JSUnusedGlobalSymbols
    /**
     * Sets the test batch
     *
     * @param name {String} - the batch name
     *
     * @remarks:
     *   For advanced use cases - it is possible to pass ID and start date in that order - as 2nd and 3rd args
     */
    EyesBase.prototype.setBatch = function (name) {
        //noinspection JSLint
        this._batch = {
            id: arguments[1] || GeneralUtils.guid(),
            name: name,
            startedAt: arguments[2] || new Date().toUTCString()
        };
    };

    //noinspection JSUnusedGlobalSymbols
    /**
     * @return {Object} gets the test batch.
     */
    EyesBase.prototype.getBatch = function () {
        return this._batch;
    };

    //noinspection JSUnusedGlobalSymbols
    /**
     * Set whether or not new tests are saved by default.
     * @param {boolean} shouldSave True if new tests should be saved by default.
     *                     False otherwise.
     */
    EyesBase.prototype.setSaveNewTests = function (shouldSave) {
        this._saveNewTests = shouldSave;
    };

    //noinspection JSUnusedGlobalSymbols
    /**
     *
     * @return {boolean} True if new tests are saved by default.
     */
    EyesBase.prototype.getSaveNewTests = function () {
        return this._saveNewTests;
    };

    //noinspection JSUnusedGlobalSymbols
    /**
     * Set whether or not failed tests are saved by default.
     * @param {boolean} shouldSave True if failed tests should be saved by
     *                        default, false otherwise.
     */
    EyesBase.prototype.setSaveFailedTests = function (shouldSave) {
        this._saveFailedTests = shouldSave;
    };

    //noinspection JSUnusedGlobalSymbols
    /**
     * @return {boolean} True if failed tests are saved by default.
     */
    EyesBase.prototype.getSaveFailedTests = function () {
        return this._saveFailedTests;
    };

    //noinspection JSUnusedGlobalSymbols
    /**
     * Sets the maximal time a match operation tries to perform a match.
     * @param {number} timeout Timeout in milliseconds.
     */
    EyesBase.prototype.setDefaultMatchTimeout = function (timeout) {
        this._defaultMatchTimeout = timeout;
    };

    //noinspection JSUnusedGlobalSymbols
    /**
     *
     * @return {number} The maximal time in milliseconds a match operation tries to perform a match.
     */
    EyesBase.prototype.getDefaultMatchTimeout = function () {
        return this._defaultMatchTimeout;
    };


    /**
     * Activate/Deactivate HTTP client debugging.
     *
     * @param {boolean} isDebug Whether or not debug mode is active.
     */
    EyesBase.prototype.setDebugMode = function (isDebug) {
        this._serverConnector.setDebugMode(isDebug);
    };

    /**
     * @return {boolean} Whether or not HTTP client debugging mode is active.
     */
    EyesBase.prototype.getIsDebugMode = function () {
        return this._serverConnector.getIsDebugMode();
    };

    //noinspection JSUnusedGlobalSymbols
    /**
     *
     * @param mode Use one of the values in EyesBase.FailureReport.
     */
    EyesBase.prototype.setFailureReport = function (mode) {
        switch (mode) {
        case EyesBase.FailureReport.OnClose:
            this._failureReport = EyesBase.FailureReport.OnClose;
            break;
        case EyesBase.FailureReport.Immediate:
            this._failureReport = EyesBase.FailureReport.Immediate;
            break;
        default:
            this._failureReport = EyesBase.FailureReport.OnClose;
            break;
        }
    };

    //noinspection JSUnusedGlobalSymbols
    /**
     *
     * @return {EyesBase.FailureReport} The currently set FailureReport.
     */
    EyesBase.prototype.getFailureReport = function () {
        return this._failureReport;
    };

    //noinspection JSUnusedGlobalSymbols
    /**
     * @deprecated
     * This function is superseded by {@link setDefaultMatchSettings}.
     *
     * @param {MatchLevel} level The test-wide match level to use when checking application screenshot with the
     *                           expected output.
     */
    EyesBase.prototype.setMatchLevel = function (level) {
        this._defaultMatchSettings.setMatchLevel(level);
    };

    //noinspection JSUnusedGlobalSymbols
    /**
     * @deprecated
     * This function is superseded by {@link getDefaultMatchSettings}
     *
     * @return {MatchLevel} The test-wide match level.
     */
    EyesBase.prototype.getMatchLevel = function () {
        //noinspection JSValidateTypes
        return this._defaultMatchSettings.getMatchLevel();
    };

    //noinspection JSUnusedGlobalSymbols
    /**
     * @param {ImageMatchSettings} defaultMatchSettings The match settings for the session.
     */
    EyesBase.prototype.setDefaultMatchSettings = function (defaultMatchSettings) {
        this._defaultMatchSettings = defaultMatchSettings;
    };

    //noinspection JSUnusedGlobalSymbols
    /**
     * @return {ImageMatchSettings} The match settings for the session.
     */
    EyesBase.prototype.getDefaultMatchSettings = function () {
        return this._defaultMatchSettings;
    };

    //noinspection JSUnusedGlobalSymbols
    /**
     * @return {boolean} The currently compareWithParentBranch value
     */
    EyesBase.prototype.isCompareWithParentBranch = function () {
        return this._compareWithParentBranch;
    };

    //noinspection JSUnusedGlobalSymbols
    /**
     * @param {boolean} compareWithParentBranch New compareWithParentBranch value, default is false
     */
    EyesBase.prototype.setCompareWithParentBranch = function (compareWithParentBranch) {
        this._compareWithParentBranch = compareWithParentBranch;
    };

    //noinspection JSUnusedGlobalSymbols
    /**
     * @return {PositionProvider} The currently set position provider.
     */
    EyesBase.prototype.getPositionProvider = function () {
        return this._positionProvider;
    };

    //noinspection JSUnusedGlobalSymbols
    /**
     * @param {PositionProvider} positionProvider The position provider to be used.
     */
    EyesBase.prototype.setPositionProvider = function (positionProvider) {
        this._positionProvider = positionProvider;
    };

    //noinspection JSUnusedGlobalSymbols
    /**
     * Manually set the the sizes to cut from an image before it's validated.
     *
     * @param {CutProvider} [cutProvider] the provider doing the cut.
     */
    EyesBase.prototype.setImageCut = function (cutProvider) {
        if (cutProvider) {
            this._cutProviderHandler = new ReadOnlyPropertyHandler(this._logger, cutProvider);
        } else {
            this._cutProviderHandler = new SimplePropertyHandler(new NullCutProvider());
        }
    };

    //noinspection JSUnusedGlobalSymbols
    /**
     * @return {number} The ratio used to scale the images being validated.
     */
    EyesBase.prototype.getScaleRatio = function () {
        return this._scaleProviderHandler.get().getScaleRatio();
    };

    //noinspection JSUnusedGlobalSymbols
    /**
     * Manually set the scale ratio for the images being validated.
     *
     * @param {number} [scaleRatio=1] The scale ratio to use, or {@code null} to reset back to automatic scaling.
     */
    EyesBase.prototype.setScaleRatio = function (scaleRatio) {
        if (scaleRatio != null) {
            this._scaleProviderHandler = new ReadOnlyPropertyHandler(this._logger, new FixedScaleProvider(scaleRatio));
        } else {
            this._scaleProviderHandler = new SimplePropertyHandler(new NullScaleProvider());
        }
    };

    //noinspection JSUnusedGlobalSymbols
    /**
     * @param {boolean} saveDebugScreenshots If true, will save all screenshots to local directory
     * @param {string} pathToSave Path where you want to save debug screenshots
     */
    EyesBase.prototype.setSaveDebugScreenshots = function (saveDebugScreenshots, pathToSave) {
        this._saveDebugScreenshots = saveDebugScreenshots;
        var lastChar = pathToSave.substr(pathToSave.length - 1);
        this._debugScreenshotsPath = lastChar === '/' ? pathToSave : pathToSave + '/';
    };

    //noinspection JSUnusedGlobalSymbols
    /**
     * @returns {boolean}
     */
    EyesBase.prototype.getSaveDebugScreenshots = function () {
        return this._saveDebugScreenshots;
    };

    //noinspection JSUnusedGlobalSymbols
    /**
     * Sets the branch name.
     *
     * @param branchName {String} The branch name.
     */
    EyesBase.prototype.setBranchName = function (branchName) {
        this._branchName = branchName;
    };

    //noinspection JSUnusedGlobalSymbols
    /**
     * @return {String} The branch name.
     */
    EyesBase.prototype.getBranchName = function () {
        return this._branchName;
    };

    //noinspection JSUnusedGlobalSymbols
    /**
     * Sets the parent branch name.
     *
     * @param parentBranchName {String} The parent branch name.
     */
    EyesBase.prototype.setParentBranchName = function (parentBranchName) {
        this._parentBranchName = parentBranchName;
    };

    //noinspection JSUnusedGlobalSymbols
    /**
     * @return {String} The parent branch name.
     */
    EyesBase.prototype.getParentBranchName = function () {
        return this._parentBranchName;
    };

    //noinspection JSUnusedGlobalSymbols
    /**
     * Sets the proxy settings to be used by the request module.
     *
     * @return {String} proxySettings The proxy url to be used by the serverConnector. If {@code null} then no proxy is set.
     * @return {String} [username]
     * @return {String} [password]
     */
    EyesBase.prototype.setProxy = function (url, username, password) {
        return this._serverConnector.setProxy(url, username, password);
    };

    //noinspection JSUnusedGlobalSymbols
    /**
     * @return {String} current proxy settings used by the server connector, or {@code null} if no proxy is set.
     */
    EyesBase.prototype.getProxy = function () {
        return this._serverConnector.getProxy();
    };

    //noinspection JSUnusedGlobalSymbols
    /**
     * Used for grouping test results by custom test properties
     *
     * @param {string} name The name of property
     * @param {string} value The value of property
     */
    EyesBase.prototype.addProperty = function (name, value) {
        var prop = {};
        prop[name] = value;
        return this._properties.push(prop);
    };

    //noinspection JSUnusedGlobalSymbols
    /**
     * @return {?String} The name of the currently running test.
     */
    EyesBase.prototype.getTestName = function () {
        return this._testName;
    };

    //noinspection JSUnusedGlobalSymbols
    /**
     * @return {?String} The name of the currently tested application.
     */
    EyesBase.prototype.getAppName = function () {
        return this._appName;
    };

    //noinspection JSUnusedGlobalSymbols
    /**
     *
     * @return {Object} An object containing data about the currently running session.
     */
    EyesBase.prototype.getRunningSession = function () {
        return this._runningSession;
    };

    EyesBase.prototype.open = function (appName, testName, viewportSize) {
        this._logger.getLogHandler().open();
        return this._promiseFactory.makePromise(function (resolve, reject) {
            if (this._isDisabled) {
                this._logger.log("Eyes Open ignored - disabled");
                resolve();
                return;
            }

            var errMsg;
            if (!this._serverConnector.getApiKey()) {
                errMsg = 'API key is missing! Please set it via Eyes.setApiKey';
                this._logger.log(errMsg);
                this._logger.getLogHandler().close();
                reject(new Error(errMsg));
				return;
            }

            if (this._isOpen) {
                errMsg = "A test is already running";
                this._logger.log(errMsg);
                return this.abortIfNotClosed()
                    .then(function () {
                        reject(new Error(errMsg));
                    }.bind(this));
            }

            this._isOpen = true;
            this._userInputs = [];
            this._viewportSize = viewportSize;
            this._scaleProviderHandler.set(new NullScaleProvider());
            this._testName = testName;
            this._appName = appName;
            this._validationId = -1;
            resolve();
        }.bind(this));
    };

    // TODO - Separate this method to 2 methods, one to be used by "_endTest" and one to be used by "checkWindow".
    /**
     * Creates an error object based on the test results. This method is also used by wrapper SDKs (which is why it is
     * defined as a method) for creating an error for immediate failure reports (i.e., when the user wants
     * to know immediately when a checkWindow returns false).
     *
     * @param results The TestResults object.
     * @param testName The test name.
     * @param appName The application name
     * @returns {Error|null} An error object representing the tets.
     */
    EyesBase.buildTestError = function (results, testName, appName) {
        var message, header;
        var instructions = 'See details at'; // Default

        // Specifically handle the build test error
        if (results.asExpected === false) {
            return new Error('[EYES: TEST FAILED (Immediate failure report on mismatch)]');
        }

        if (results.isAborted) {
            header = "[EYES: TEST ABORTED]";
        } else if (results.isNew) {
            header = "[EYES: NEW TEST ENDED]";
            instructions = "It is recommended to review the new baseline at";

        // We explicitly check 'asExpected' as this method is also called by "checkWindow" in wrapper SDKs.
        } else if ((!results.isPassed) && (results.asExpected === undefined)) {
            header = "[EYES: TEST FAILED]";
        } else {
            // TODO - Do we really need this? (Is there a case when this function is called when a test is not failed/all the above?)
            return null;
        }
        var url = results.appUrls && results.appUrls.session ? results.appUrls.session : '';
        message = header + " '" + testName + "' of '" + appName + "'. " + instructions + ' ' + url + '.';
        var error = new Error(message + "\r\nResults: " + JSON.stringify(results));
        error.results = results;
        return error;
    };


    /**
     * Utility function for ending a session on the server.
     *
     * @param {boolean} isAborted Whether or not the test was aborted.
     * @param {boolean} throwEx Whether 'reject' should be called if the results returned from the server indicate
 	 * 							a test failure.
     * @returns {Promise} A promise which resolves (or rejected, dependeing on 'throwEx' and the test result) after
	 * 						ending the session.
     * @private
     */
    EyesBase.prototype._endSession = function (isAborted, throwEx) {
		return this._promiseFactory.makePromise(function (resolve, reject) {

			this._logger.verbose((isAborted ? 'Aborting' : 'Closing') + ' server session...');

			this._isOpen = false;
			this._matchWindowTask = undefined;

			var autSessionId = this._autSessionId;
			this._autSessionId = undefined;

			var runningSession = this._runningSession;
			this._runningSession = undefined;

			// If a session wasn't started, use empty results.
			if (!runningSession) {
				this._logger.log("Closed (server session was not started).");
				var testResults = _buildTestResults(this._logger, this._testName, this._appName, undefined, undefined,
					false, isAborted);
				// TODO - you can remove check after moving getAUTSessionId to open instead of startSession (currently problematic because of wrapping SDK).
				if (autSessionId) {
					return _notifyEvent(this._logger, this._promiseFactory, this._sessionEventHandlers, 'testEnded',
						autSessionId, null).then(function () {
						resolve(testResults);
						this._logger.getLogHandler().close();
					}.bind(this));
				} else {
					resolve(testResults);
					this._logger.getLogHandler().close();
					return;
				}
			}

			var save = !isAborted && ((runningSession.isNewSession && this._saveNewTests) ||
			(!runningSession.isNewSession && this._saveFailedTests));

			// Session was started, call the server to end the session.
			var serverResults;
			return this._serverConnector.endSession(runningSession, isAborted, save).then(function (serverResults_) {
				serverResults = serverResults_;

				var testResults = _buildTestResults(this._logger, this._testName, this._appName, runningSession,
					serverResults, save, isAborted);

				// printing the results
				var flattenedResults = {};
				for (var p in testResults) {
					flattenedResults[p] = testResults[p];
				}
				this._logger.log('Results:', flattenedResults);

				if (!testResults.isPassed) {
					var error = EyesBase.buildTestError(testResults, this._testName, this._appName);

					this._logger.log(error.message);

					if (throwEx) {
						reject(error);
						return;
					}
				} else {
					this._logger.log("[EYES: TEST PASSED]: See details at", testResults.appUrls.session);
				}
				resolve(testResults);
			}.bind(this), function (err) {
				serverResults = null;
				this._logger.log(err);
				reject(err);
			}.bind(this)).then(function () {
				return _notifyEvent(this._logger, this._promiseFactory, this._sessionEventHandlers, 'testEnded',
					autSessionId, serverResults);
			}.bind(this)).then(function () {
				this._logger.getLogHandler().close();
			}.bind(this));
		}.bind(this));
	};

    /**
     * Ends the currently running test.
     *
     * @param {boolean} throwEx If true, then the returned promise will 'reject' for failed/aborted tests.
     * @returns {Promise} A promise which resolves/rejects (depending on the value of 'throwEx') to the test results.
     */
    EyesBase.prototype.close = function (throwEx) {
        if (throwEx === undefined) {
            throwEx = true;
        }

		this._logger.verbose('EyesBase.close()');
        this._lastScreenshot = null;

		if (this._isDisabled) {
			this._logger.log("EyesBase.close ignored - disabled");
			// Create an empty tests results.
			var testResults = _buildTestResults(this._logger, null, null, undefined, null, false, false);
			this._logger.getLogHandler().close();
			return this._promiseFactory.makePromise(function (resolve) { resolve(testResults); });
		}

		if (!this._isOpen) {
			var errMsg = "close called with Eyes not open";
			this._logger.log(errMsg);
			this._logger.getLogHandler().close();
			return this._promiseFactory.makePromise(function (resolve, reject) { reject(errMsg); })
		}

		return this._endSession(false, throwEx);
    };

	/**
	 * Aborts the currently running test.
	 *
	 * @returns {Promise} A promise which resolves to the test results.
	 */
	EyesBase.prototype.abortIfNotClosed = function () {

		this._logger.verbose('EyesBase.abortIfNotClosed()');
        this._lastScreenshot = null;

		if (this._isDisabled) {
			this._logger.log("Eyes abortIfNotClosed ignored. (disabled)");
			// Create an empty tests results.
			var testResults = _buildTestResults(this._logger, null, null, undefined, null, false, true);
			this._logger.getLogHandler().close();
			return this._promiseFactory.makePromise(function (resolve) { resolve(testResults); });
		}

		// If open was not called / "close" was already called, there's nothing to do.
		if (!this._isOpen) {
			this._logger.log("Session not open, nothing to do.");
			this._logger.getLogHandler().close();
			return this._promiseFactory.makePromise(function (resolve) { resolve(); });
		}

		return this._endSession(true, false).catch(function () { });
    };

    /**
     * The viewport size of the AUT.
     *
     * @abstract
     * @returns {Promise.<{width: number, height: number}>}
     */
    EyesBase.prototype.getViewportSize = function() {
        throw new Error('getViewportSize method is not implemented!');
    };

    /**
     * @abstract
     * @param {{width: number, height: number}} size The required viewport size.
     * @returns {Promise.<void>}
     */
    EyesBase.prototype.setViewportSize = function(size) {
        throw new Error('setViewportSize method is not implemented!');
    };

    /**
     * An updated screenshot.
     *
     * @abstract
     * @returns {Promise.<MutableImage>}
     */
    EyesBase.prototype.getScreenShot = function() {
        throw new Error('getScreenShot method is not implemented!');
    };

    /**
     * The current title of of the AUT.
     *
     * @abstract
     * @returns {Promise.<string>}
     */
    EyesBase.prototype.getTitle = function() {
        throw new Error('getTitle method is not implemented!');
    };

    /**
     * @private
     * @param {RegionProvider} regionProvider
     * @param {{imageBuffer: Buffer, width: number, height: number}} lastScreenshot
<<<<<<< HEAD
     * @return {Promise<Object<{appOutput: {screenShot64: string, title: string}, screenShot: {imageBuffer: Buffer, width: number, height: number}}>>}
=======
     * @returns {Promise.<{appOutput: {screenShot64: string, title: string},
     *                     screenShot: {imageBuffer: Buffer, width: number, height: number}}>}
>>>>>>> 2a00c818
     */
    function _getAppData(regionProvider, lastScreenshot) {
        /** @type {!EyesBase} */ var that = this;
        return this._promiseFactory.makePromise(function (resolve) {
            that._logger.verbose('EyesBase.checkWindow - getAppOutput callback is running - getting screenshot');
            var data = {appOutput: {}, screenShot: null};
            return that.getScreenShot().then(function (screenshot) {
                that._logger.verbose('EyesBase.checkWindow - getAppOutput received the screenshot');
                if (regionProvider && !GeometryUtils.isRegionEmpty(regionProvider.getRegion())) {
                    return screenshot.cropImage(regionProvider.getRegion());
                }
                return screenshot;
            }).then(function (screenshot) {
                return screenshot.asObject().then(function (imageObj) {
                    that._logger.verbose('EyesBase.checkWindow - getAppOutput image is ready');
                    data.screenShot = imageObj;
                    that._logger.verbose("EyesBase.checkWindow - getAppOutput compressing screenshot...");
                    return _compressScreenshot64(screenshot, lastScreenshot, that._promiseFactory).then(function (compressResult) {
                        data.compressScreenshot = compressResult;
                    }, function (err) {
                        that._logger.verbose("EyesBase.checkWindow - getAppOutput failed to compress screenshot!", err);
                    });
                });
            }).then(function () {
                that._logger.verbose('EyesBase.checkWindow - getAppOutput getting title');
                return that.getTitle().then(function (title) {
                    that._logger.verbose('EyesBase.checkWindow - getAppOutput received the title');
                    data.appOutput.title = title;
                }, function () {
                    that._logger.verbose('EyesBase.checkWindow - getAppOutput failed to get title. Using "" instead.');
                    data.appOutput.title = '';
                });
            }).then(function () {
                resolve(data);
            });
        });
    }

    /**
     * @private
     * @param {MutableImage} screenshot
     * @param {{imageBuffer: Buffer, width: number, height: number}} lastScreenshot
     * @param {PromiseFactory} promiseFactory
     * @return {Promise<Buffer>}
     */
    function _compressScreenshot64(screenshot, lastScreenshot, promiseFactory) {
        return promiseFactory.makePromise(function (resolve, reject) {
            var targetData, sourceData;

            var promise = promiseFactory.makePromise(function (resolve2) {
                if (lastScreenshot) {
                    return ImageUtils.parseImage(lastScreenshot.imageBuffer, promiseFactory).then(function (imageData) {
                        sourceData = imageData;
                        return screenshot.getImageData();
                    }).then(function (imageData) {
                        targetData = imageData;
                        resolve2();
                    });
                } else {
                    resolve2();
                }
            });

            promise.then(function () {
                return screenshot.getImageBuffer();
            }).then(function (targetBuffer) {
                try {
                    var compressedBuffer = ImageDeltaCompressor.compressByRawBlocks(targetData, targetBuffer, sourceData);
                    resolve(compressedBuffer);
                } catch (err) {
                    reject(err);
                }
            });
        });
    }

    //noinspection JSUnusedGlobalSymbols
    EyesBase.prototype.checkWindow = function (tag, ignoreMismatch, retryTimeout, regionProvider, ignoreCaret, ignoreRegions, floatingRegions) {
        ignoreMismatch = ignoreMismatch || false;
        tag = tag || '';
        retryTimeout = retryTimeout || -1;

        return this._promiseFactory.makePromise(function (resolve, reject) {
            this._logger.verbose('EyesBase.checkWindow - running');
            if (this._isDisabled) {
                this._logger.verbose("Eyes checkWindow ignored - disabled");
                resolve();
                return;
            }

            if (!this._isOpen) {
                var errMsg = "checkWindow called with Eyes not open";
                this._logger.log(errMsg);
                throw new Error(errMsg);
            }

            //noinspection JSUnresolvedFunction
            return this.startSession().then(function () {
                this._logger.verbose('EyesBase.checkWindow - session started - creating match window task');
                this._matchWindowTask = new MatchWindowTask(this._promiseFactory, this._serverConnector,
                    this._runningSession, this._defaultMatchTimeout, _getAppData.bind(this),
                    this._waitTimeout.bind(this), this._logger);

                //noinspection JSLint
                var validationInfo = new SessionEventHandler.ValidationInfo();
                validationInfo.validationId = ++this._validationId;
                validationInfo.tag = tag;
				// default result
				var validationResult = new SessionEventHandler.ValidationResult();

				// copy matchLevel and exact from defaultMatchSettings
                var exactObj = this._defaultMatchSettings.getExact();
                var exact = null;
                if (exactObj) {
                    exact = {
                        minDiffIntensity: exactObj.getMinDiffIntensity(),
                        minDiffWidth: exactObj.getMinDiffWidth(),
                        minDiffHeight: exactObj.getMinDiffHeight(),
                        matchThreshold: exactObj.getMatchThreshold()
                    };
                }
				var imageMatchSettings = {
                    matchLevel: this._defaultMatchSettings.getMatchLevel(),
                    ignoreCaret: ignoreCaret || this._defaultMatchSettings.isIgnoreCaret(),
                    ignore: ignoreRegions,
                    floating: floatingRegions,
                    exact: exact
                };

				return _notifyEvent(this._logger, this._promiseFactory, this._sessionEventHandlers,
					'validationWillStart', this._autSessionId, validationInfo)
				.then(function () {
					this._logger.verbose("EyesBase.checkWindow - calling matchWindowTask.matchWindow");
					return this._matchWindowTask.matchWindow(this._userInputs, this._lastScreenshot, regionProvider, tag,
						this._shouldMatchWindowRunOnceOnTimeout, ignoreMismatch, retryTimeout, imageMatchSettings)
				}.bind(this))
				.then(function (result) {
					this._logger.verbose("EyesBase.checkWindow - match window returned result.");

					validationResult.asExpected = result.asExpected;

					if (!result.asExpected) {
                        if (!ignoreMismatch) {
                            this._userInputs = [];
                            this._lastScreenshot = result.screenshot;
                        }

						this._logger.verbose("EyesBase.checkWindow - match window result was not success");
						this._shouldMatchWindowRunOnceOnTimeout = true;

						if (!this._runningSession.isNewSession) {
							this._logger.log("Mismatch!", tag);
						}

						if (this._failureReport === EyesBase.FailureReport.Immediate) {
							var error = EyesBase.buildTestError(result, this._sessionStartInfo.scenarioIdOrName,
								this._sessionStartInfo.appIdOrName);

							this._logger.log(error.message);

							reject(error);
						}
					} else { // Match successful
                        this._userInputs = [];
                        this._lastScreenshot = result.screenshot;
                    }

					resolve(result);
				}.bind(this), function (err) {
					this._logger.log(err);
					validationResult.asExpected = false;
					reject(err);
				}.bind(this))
				.then(function () {
					return _notifyEvent(this._logger, this._promiseFactory, this._sessionEventHandlers,
						'validationEnded', this._autSessionId, validationInfo.validationId, validationResult);
				}.bind(this));
            }.bind(this), function (err) {
                this._logger.log(err);
                reject(err);
            }.bind(this));
        }.bind(this));
    };

    //noinspection JSValidateJSDoc
    /**
     * Replaces an actual image in the current running session.
     * @param {number} stepIndex The zero based index of the step in which to replace the actual image.
     * @param {Buffer} screenshot The PNG bytes of the updated screenshot.
     * @param {string|undefined} tag The updated tag for the step.
     * @param {string|undefined} title The updated title for the step.
     * @param {Array|undefined} userInputs The updated userInputs for the step.
     * @return {Promise} A promise which resolves when replacing is done, or rejects on error.
     */
    EyesBase.prototype.replaceWindow = function (stepIndex, screenshot, tag, title, userInputs) {
        tag = tag || '';
        title = title || '';
        userInputs = userInputs || [];

        return this._promiseFactory.makePromise(function (resolve, reject) {
            this._logger.verbose('EyesBase.replaceWindow - running');
            if (this._isDisabled) {
                this._logger.verbose("Eyes replaceWindow ignored - disabled");
                resolve();
                return;
            }

            if (!this._isOpen) {
                var errMsg = "replaceWindow called with Eyes not open";
                this._logger.log(errMsg);
                throw new Error(errMsg);
            }

            this._logger.verbose("EyesBase.replaceWindow - calling serverConnector.replaceWindow");
            var screenshot64 = screenshot.toString('base64');
            var replaceWindowData = {
                userInputs: userInputs,
                tag: tag,
                appOutput: {
                    title: title,
                    screenshot64: screenshot64
                }
            };
            return this._serverConnector.replaceWindow(this._runningSession, stepIndex, replaceWindowData, screenshot)
                .then(function () {
                    this._logger.verbose("EyesBase.replaceWindow done");
                    resolve();
                }.bind(this), function (err) {
                    this._logger.log(err);
                    reject(err);
                }.bind(this));
        }.bind(this));
    };

    EyesBase.prototype.startSession = function () {
        return this._promiseFactory.makePromise(function (resolve, reject) {

			this._logger.verbose("startSession()");

            if (this._runningSession) {
                resolve();
                return;
            }

			var inferredEnv = null;

			return this.getAUTSessionId().then(function(autSessionId) {
				this._autSessionId = autSessionId;
			}.bind(this)).then(function() {
				return _notifyEvent(this._logger, this._promiseFactory, this._sessionEventHandlers, 'testStarted',
					this._autSessionId);
			}.bind(this)).then(function () {
				return _notifyEvent(this._logger, this._promiseFactory, this._sessionEventHandlers, 'setSizeWillStart',
					this._autSessionId, this._viewportSize)
			}.bind(this)).then(function () {
				return this._viewportSize ? this.setViewportSize(this._viewportSize) : this.getViewportSize();
			}.bind(this)).then(function (vpSizeResult) {
				this._viewportSize = this._viewportSize || vpSizeResult;
				return _notifyEvent(this._logger, this._promiseFactory, this._sessionEventHandlers, 'setSizeEnded',
					this._autSessionId);
			}.bind(this), function (err) {
				this._logger.log(err);
				reject(err);
				return _notifyEvent(this._logger, this._promiseFactory, this._sessionEventHandlers, 'setSizeEnded',
					this._autSessionId).then(function () {
						// Throw to skip execution of all consecutive "then" blocks.
						throw new Error('Failed to set/get viewport size.');
					}.bind(this));
			}.bind(this)).then(function () {
				return _notifyEvent(this._logger, this._promiseFactory, this._sessionEventHandlers, 'initStarted',
					this._autSessionId);
			}.bind(this)).then(function () {
				// getInferredEnvironment is implemented in the wrapping SDK.
				return this.getInferredEnvironment()
					.then(function (inferredEnv_) {
						inferredEnv = inferredEnv_;
					}.bind(this), function (err) {
						this._logger.log(err);
					}.bind(this));
			}.bind(this)).then(function () {
				return _notifyEvent(this._logger, this._promiseFactory, this._sessionEventHandlers, 'initEnded',
					this._autSessionId);
			}.bind(this)).then(function () {
				var testBatch = this._batch;
				if (!testBatch) {
					testBatch = {id: GeneralUtils.guid(), name: null, startedAt: new Date().toUTCString()};
				}

				testBatch.toString = function () {
					return this.name + " [" + this.id + "]" + " - " + this.startedAt;
				};

				//noinspection JSUnresolvedFunction
				var appEnv = {
					os: this._os || null,
					hostingApp: this._hostingApp|| null,
					displaySize: this._viewportSize,
					inferred: inferredEnv
				};

				var exactObj = this._defaultMatchSettings.getExact();
				var exact = null;
				if (exactObj) {
					exact = {
						minDiffIntensity: exactObj.getMinDiffIntensity(),
						minDiffWidth: exactObj.getMinDiffWidth(),
						minDiffHeight: exactObj.getMinDiffHeight(),
						matchThreshold: exactObj.getMatchThreshold()
					};
				}
				var defaultMatchSettings = {
					matchLevel: this._defaultMatchSettings.getMatchLevel(),
                    ignoreCaret: this._defaultMatchSettings.isIgnoreCaret(),
					exact: exact
				};
				this._sessionStartInfo = {
					agentId: this._getFullAgentId(),
					appIdOrName: this._appName,
					scenarioIdOrName: this._testName,
					batchInfo: testBatch,
                    baselineEnvName: this._baselineEnvName,
                    compareWithParentBranch: this.isCompareWithParentBranch(),
                    environmentName: this._environmentName,
					environment: appEnv,
					defaultMatchSettings: defaultMatchSettings,
					branchName: this._branchName || null,
					parentBranchName: this._parentBranchName || null,
					autSessionId: this._autSessionId,
                    properties: this._properties
				};

				return this._serverConnector.startSession(this._sessionStartInfo)
					.then(function (result) {
						this._runningSession = result;
						this._shouldMatchWindowRunOnceOnTimeout = result.isNewSession;
						resolve();
					}.bind(this), function (err) {
						this._logger.log(err);
						reject(err);
					}.bind(this));
            }.bind(this))
			.catch(function (err) {
				reject(err);
			}.bind(this));
        }.bind(this));
    };

    EyesBase.prototype.addKeyboardTrigger = function (control, text) {
        this._logger.verbose("addKeyboardTrigger called with text:", text, "for control:", control);

        if (!this._matchWindowTask) {
            this._logger.verbose("addKeyboardTrigger: No screen shot - ignoring text:", text);
            return;
        }

        if (control.width > 0 && control.height > 0) {
            var sb = this._matchWindowTask.getLastScreenshotBounds();
            control = GeometryUtils.intersect(control, sb);
            if (control.width === 0 || control.height === 0) {
                this._logger.verbose("addKeyboardTrigger: out of bounds - ignoring text:", text);
                return;
            }

            // Even after we intersected the control, we need to make sure it's location
            // is based on the last screenshot location (remember it might be with offset).
            control.left -= sb.left;
            control.top -= sb.top;
        }

        var trigger = Triggers.createTextTrigger(control, text);
        this._userInputs.push(trigger);
        this._logger.verbose("AddKeyboardTrigger: Added", trigger);
    };

    EyesBase.prototype.addMouseTrigger = function (mouseAction, control, cursor) {
        if (!this._matchWindowTask) {
            this._logger.verbose("addMouseTrigger: No screen shot - ignoring event");
            return;
        }

        var sb = this._matchWindowTask.getLastScreenshotBounds();
        cursor.x += control.left;
        cursor.y += control.top;
        if (!GeometryUtils.isRegionContainsLocation(sb, cursor)) {
            this._logger.verbose("AddMouseTrigger: out of bounds - ignoring mouse event");
            return;
        }

        control = GeometryUtils.intersect(control, sb);
        if (control.width > 0 && control.height > 0) {
            cursor.x -= control.left;
            cursor.y -= control.top;
            control.left -= sb.left;
            control.top -= sb.top;
        } else {
            cursor.x -= sb.left;
            cursor.y -= sb.top;
        }

        var trigger = Triggers.createMouseTrigger(mouseAction, control, cursor);
        this._userInputs.push(trigger);

        this._logger.verbose("AddMouseTrigger: Added", trigger);
    };

    EyesBase.DEFAULT_EYES_SERVER = 'https://eyesapi.applitools.com';
    EyesBase.FailureReport = Object.freeze(_FailureReport);

    module.exports = EyesBase;
}());<|MERGE_RESOLUTION|>--- conflicted
+++ resolved
@@ -152,12 +152,8 @@
             this._appName = null;
             this.validationId = -1;
             this._sessionEventHandlers = [];
-<<<<<<< HEAD
-			this._autSessionId = undefined;
-			/** @type {{imageBuffer: Buffer, width: number, height: number}} */
-=======
             this._autSessionId = undefined;
->>>>>>> 2a00c818
+            /** @type {{imageBuffer: Buffer, width: number, height: number}} */
             this._lastScreenshot = undefined;
             this._saveDebugScreenshots = false;
             this._debugScreenshotsPath = null;
@@ -1001,12 +997,8 @@
      * @private
      * @param {RegionProvider} regionProvider
      * @param {{imageBuffer: Buffer, width: number, height: number}} lastScreenshot
-<<<<<<< HEAD
-     * @return {Promise<Object<{appOutput: {screenShot64: string, title: string}, screenShot: {imageBuffer: Buffer, width: number, height: number}}>>}
-=======
      * @returns {Promise.<{appOutput: {screenShot64: string, title: string},
      *                     screenShot: {imageBuffer: Buffer, width: number, height: number}}>}
->>>>>>> 2a00c818
      */
     function _getAppData(regionProvider, lastScreenshot) {
         /** @type {!EyesBase} */ var that = this;
