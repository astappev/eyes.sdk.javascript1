--- conflicted
+++ resolved
@@ -7,13 +7,10 @@
 const _mkdirp = require('mkdirp');
 
 async function saveData({renderId, cdt, resources, url, logger}) {
-<<<<<<< HEAD
   const {promisify: p} = require('util');
   const writeFile = p(fs.writeFile);
   const mkdirp = p(_mkdirp);
   logger.log(`saving data for renderId=${renderId}`);
-=======
->>>>>>> 8ec2290f
   const folderName = getFolderName(renderId, new Date());
   const path = resolve(process.cwd(), '.applitools', folderName);
   logger.log(`saving data for renderId=${renderId} at ${path}`);
